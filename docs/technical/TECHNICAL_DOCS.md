--- conflicted
+++ resolved
@@ -24,98 +24,62 @@
 
 #### 効用関数
 代表的家計は以下の期待効用を最大化：
-<<<<<<< HEAD
-$$
-U = E_0 \sum_{t=0}^{\infty} \beta^t \left[ \log(C_t - hC_{t-1}) - \chi \frac{N_t^{1+1/\sigma_l}}{1+1/\sigma_l} \right]
-$$
-=======
 
 $$
 U = E_0 \sum_{t=0}^{\infty} \beta^t \left[ \log(C_t - hC_{t-1}) - \frac{\chi N_t^{1+1/\sigma_l}}{1+1/\sigma_l} \right]
 $$
 
->>>>>>> b7cf9dee
 ここで：
-- $C_t$: 期間tの消費
-- $h$: 習慣形成パラメータ $(0 \leq h < 1)$
-- $N_t$: 期間tの労働時間
-- $\chi$: 労働の不効用パラメータ
-- $\sigma_l$: フリッシュ労働供給弾力性 (Frisch elasticity of labor supply)
+- `Cₜ`: 期間tの消費
+- `h`: 習慣形成パラメータ (0 ≤ h < 1)
+- `Nₜ`: 期間tの労働時間
+- `χ`: 労働の不効用パラメータ
+- `σₗ`: フリッシュ労働供給弾力性 (Frisch elasticity of labor supply)
 
 #### 新たに導入される変数 (Open Economy)
-- $b^*_t$: 期間$t$の終わりに家計が保有する実質純外国債券残高（外国消費財単位で表示）。これらの債券は期間$t$に購入され、期間$t+1$に収益を生む。
-- $q_t$: 実質為替レート。国内消費財で測った外国消費財の相対価格 $(q_t = e_t P^*_t / P_t)$。ここで $e_t$ は名目為替レート（自国通貨/外国通貨）、$P^*_t$ は外国物価水準、$P_t$ は国内物価水準。
-- $R^*_t$: 期間$t$から$t+1$にかけて保有される外国債券の実質総利子率（外国財単位）。
+- `b\*ₜ`: 期間`t`の終わりに家計が保有する実質純外国債券残高（外国消費財単位で表示）。これらの債券は期間`t`に購入され、期間`t+1`に収益を生む。
+- `qₜ`: 実質為替レート。国内消費財で測った外国消費財の相対価格 (`qₜ = eₜ P\*ₜ / Pₜ`)。ここで `eₜ` は名目為替レート（自国通貨/外国通貨）、`P\*ₜ` は外国物価水準、`Pₜ` は国内物価水準。
+- `R\*ₜ`: 期間`t`から`t+1`にかけて保有される外国債券の実質総利子率（外国財単位）。
 
 #### 単純化のための仮定
 - 外国債券の取得・売却に伴うポートフォリオ調整費用は存在しない。
-- $\lambda_t$（実質資産の限界効用）、$q_t$（実質為替レート）、$R^*_t$（外国実質利子率）間の関係によって暗黙的に捉えられるものを超える、明示的な国別リスクプレミアムは外国債券保有にはないと仮定する。
-- 外国債券所得に対する税金はここでは明示的にモデル化しない。もしモデル化する場合、国内資本所得や労働所得への課税と同様の方法で外国債券のFOCに影響する。この演習では、外国利子所得は非課税であるか、$R^*_t$が税引き後の利率であると仮定する。
+- `λₜ`（実質資産の限界効用）、`qₜ`（実質為替レート）、`R\*ₜ`（外国実質利子率）間の関係によって暗黙的に捉えられるものを超える、明示的な国別リスクプレミアムは外国債券保有にはないと仮定する。
+- 外国債券所得に対する税金はここでは明示的にモデル化しない。もしモデル化する場合、国内資本所得や労働所得への課税と同様の方法で外国債券のFOCに影響する。この演習では、外国利子所得は非課税であるか、`R\*ₜ`が税引き後の利率であると仮定する。
 
 #### 実質予算制約 (Open Economy)
-<<<<<<< HEAD
-家計の期間$t$における実質予算制約は以下のように修正される：
-$$
-(1+\tau_{c,t})C_t + I_t + b_t + q_t b^*_t = (1-\tau_{l,t})W_t N_t + (1-\tau_{k,t})R^k_t K_{t-1} + R_{t-1}b_{t-1} + q_t R^*_{t-1}b^*_{t-1} + T_t
-$$
-=======
 家計の期間`t`における実質予算制約は以下のように修正される：
 
 $$
 (1+\tau_{c,t})C_t + I_t + b_t + q_t b^*_t = (1-\tau_{l,t})W_t N_t + (1-\tau_{k,t})Rk_t K_{t-1} + R_{t-1}b_{t-1} + q_t R^*_{t-1}b^*_{t-1} + T_t
 $$
 
->>>>>>> b7cf9dee
 ここで：
 - 左辺（資金の使途）：
-    - $(1+\tau_{c,t})C_t$: 実質消費支出（消費税 $\tau_{c,t}$ 込み）
-    - $I_t$: 国内実物資本への実質投資
-    - $b_t$: 期間$t$に購入し、期間$t+1$に満期を迎える実質国内債券
-    - $q_t b^*_t$: 期間$t$に購入し（外国財単位）、期間$t+1$に満期を迎える実質外国債券の現在価値（国内財単位換算）
+    - `(1+τc,t)Cₜ`: 実質消費支出（消費税 `τc,t` 込み）
+    - `Iₜ`: 国内実物資本への実質投資
+    - `bₜ`: 期間`t`に購入し、期間`t+1`に満期を迎える実質国内債券
+    - `qₜ b\*ₜ`: 期間`t`に購入し（外国財単位）、期間`t+1`に満期を迎える実質外国債券の現在価値（国内財単位換算）
 - 右辺（資金の源泉）：
-    - $(1-\tau_{l,t})W_t N_t$: 実質税引後労働所得（労働所得税 $\tau_{l,t}$, 実質賃金 $W_t$, 労働 $N_t$）
-    - $(1-\tau_{k,t})R^k_t K_{t-1}$: 実質税引後資本レンタル所得（資本所得税 $\tau_{k,t}$, 実質レンタル率 $R^k_t$, 期間$t$開始時の資本ストック $K_{t-1}$）
-    - $R_{t-1}b_{t-1}$: 期間$t-1$から$t$にかけて保有した国内債券$b_{t-1}$からの実質総収益（総実質利子率 $R_{t-1}$）
-    - $q_t R^*_{t-1}b^*_{t-1}$: 期間$t-1$から$t$にかけて保有した外国債券$b^*_{t-1}$（外国財単位）からの実質総収益（$q_t$を用いて国内財単位に換算、外国総実質利子率 $R^*_{t-1}$）
-    - $T_t$: 政府からの一括移転
-- $W_t$: 実質賃金. $R^k_t$: 実質資本レンタル率.
+    - `(1-τₗ,ₜ)WₜNₜ`: 実質税引後労働所得（労働所得税 `τₗ,ₜ`, 実質賃金 `Wₜ`, 労働 `Nₜ`）
+    - `(1-τₖ,ₜ)RkₜKₜ₋₁`: 実質税引後資本レンタル所得（資本所得税 `τₖ,ₜ`, 実質レンタル率 `Rkₜ`, 期間`t`開始時の資本ストック `Kₜ₋₁`）
+    - `Rₜ₋₁bₜ₋₁`: 期間`t-1`から`t`にかけて保有した国内債券`bₜ₋₁`からの実質総収益（総実質利子率 `Rₜ₋₁`）
+    - `qₜ R\*ₜ₋₁b\*ₜ₋₁`: 期間`t-1`から`t`にかけて保有した外国債券`b\*ₜ₋₁`（外国財単位）からの実質総収益（`qₜ`を用いて国内財単位に換算、外国総実質利子率 `R\*ₜ₋₁`）
+    - `Tₜ`: 政府からの一括移転
+- `Wₜ`: 実質賃金. `Rkₜ`: 実質資本レンタル率.
 
 #### 資本蓄積
 資本蓄積方程式は変更なし：
-<<<<<<< HEAD
-$$
-K_t = (1-\delta)K_{t-1} + I_t\left[1 - \frac{\psi}{2}\left(\frac{I_t}{K_{t-1}} - \delta\right)^2\right]
-$$
-=======
 
 $$
 K_t = (1-\delta)K_{t-1} + I_t \left[1 - \frac{\psi}{2}\left(\frac{I_t}{K_{t-1}} - \delta\right)^2\right]
 $$
 
->>>>>>> b7cf9dee
 ここで：
-- $\delta$: 資本減耗率
-- $\psi$: 投資調整費用パラメータ
+- `δ`: 資本減耗率
+- `ψ`: 投資調整費用パラメータ
 
 #### 一次条件 (First-Order Conditions)
 
-<<<<<<< HEAD
-**消費のFOC ($C_t$)**:
-消費（および習慣形成）を実質資産の限界効用 $\lambda_t$ および消費税 $\tau_{c,t}$ に関連付けるFOCは以下の通り：
-$$
-\frac{1}{C_t - hC_{t-1}} - \beta h E_t\left[\frac{1}{C_{t+1} - hC_t}\right] = \lambda_t(1+\tau_{c,t})
-$$
-ここで $\lambda_t$ は家計の実質予算制約のラグランジュ乗数であり、実質資産の限界効用を表す。
-
-**労働供給のFOC ($N_t$)**:
-これは変更なしと確認される ($W_t$は実質賃金)：
-$$
-\chi N_t^{1/\sigma_l} = \frac{\lambda_t(1-\tau_{l,t})W_t}{1+\tau_{c,t}}
-$$
-
-**国内債券のFOC ($b_t$)**:
-国内債券のオイラー方程式も変更なしと確認される（$R_t$は$t$から$t+1$への国内債券の総実質利子率）：
-=======
 **消費のFOC (`Cₜ`)**:
 消費（および習慣形成）を実質資産の限界効用 `λₜ` および消費税 `τc,t` に関連付けるFOCは以下の通り：
 
@@ -135,26 +99,10 @@
 **国内債券のFOC (`bₜ`)**:
 国内債券のオイラー方程式も変更なしと確認される（`Rₜ`は`t`から`t+1`への国内債券の総実質利子率）：
 
->>>>>>> b7cf9dee
 $$
 \lambda_t = \beta E_t[\lambda_{t+1} R_t]
 $$
 
-<<<<<<< HEAD
-**外国債券のFOC ($b^*_t$)**:
-$b^*_t$の最適選択に関する新たなFOCは以下のように導出される：
-$$
-\lambda_t q_t = \beta E_t[\lambda_{t+1} q_{t+1} R^*_t]
-$$
-この条件は、リスク回避（$\lambda$を通じて）と期待（$E_t$を通じて）を調整したカバーなし金利パリティ（UIP）条件として解釈できる。
-
-**投資選択 ($I_t$)**:
-投資のFOCの構造は同様に$\lambda_t$を用いる。既存のドキュメントにおける投資選択のFOCは以下の通りであった（表記を$R^k$に修正）：
-$$
-\lambda_t = \beta E_t[\lambda_{t+1}((1-\tau_{k,t+1})R^k_{t+1} + (1-\delta))]
-$$
-(注記: この投資のFOCは、投資調整費用($\psi$)が存在するモデルにおいては単純化された形式です。より完全な形式ではトービンのQが関与します。しかし、このタスクの範囲は開放経済への移行に伴う変更に焦点を当てているため、既存の形式を維持します。)
-=======
 **外国債券のFOC (`b\*ₜ`)**:
 `b\*ₜ`の最適選択に関する新たなFOCは以下のように導出される：
 
@@ -172,30 +120,21 @@
 $$
 
 (注記: この投資のFOCは、投資調整費用(`ψ`)が存在するモデルにおいては単純化された形式です。より完全な形式ではトービンのQが関与します。しかし、このタスクの範囲は開放経済への移行に伴う変更に焦点を当てているため、既存の形式を維持します。)
->>>>>>> b7cf9dee
 
 ### 1.2 企業部門 (Firms)
 
 #### 生産関数
-<<<<<<< HEAD
-$$
-Y_t = A_t K_{t-1}^\alpha N_t^{1-\alpha}
-=======
 
 $$
 Y_t = A_t K_{t-1}^{\alpha} N_t^{1-\alpha}
->>>>>>> b7cf9dee
 $$
 
 ここで：
-- $A_t$: 全要素生産性 (TFP)
-- $\alpha$: 資本分配率
+- `Aₜ`: 全要素生産性 (TFP)
+- `α`: 資本分配率
 
 #### 技術ショック
-<<<<<<< HEAD
-=======
-
->>>>>>> b7cf9dee
+
 $$
 \log(A_t) = \rho_a \log(A_{t-1}) + \varepsilon_{a,t}
 $$
@@ -204,79 +143,59 @@
 CES集計技術を用いて中間財を最終財に変換：
 
 $$
-<<<<<<< HEAD
-Y_t = \left[\int_0^1 Y_t(i)^{\frac{\varepsilon-1}{\varepsilon}} di\right]^{\frac{\varepsilon}{\varepsilon-1}}
-=======
 Y_t = \left( \int_0^1 Y_t(i)^{\frac{\varepsilon-1}{\varepsilon}} di \right)^{\frac{\varepsilon}{\varepsilon-1}}
->>>>>>> b7cf9dee
 $$
 
 #### 中間財企業の価格設定
 カルボ型価格硬直性の下で、期間tに価格改定を行う企業i の最適価格：
 
 $$
-<<<<<<< HEAD
-\log(P_t^*(i)) = \log(P_t) + (1-\beta\theta_p)\sum_{k=0}^{\infty}(\beta\theta_p)^k E_t[mc_{t+k}]
-=======
 \log(P^*_t(i)) = \log(P_t) + (1-\beta\theta_p) \sum_{k=0}^{\infty} (\beta\theta_p)^k E_t[mc_{t+k}]
->>>>>>> b7cf9dee
 $$
 
 ここで：
-- $\theta_p$: カルボパラメータ（価格据え置き確率）
-- $mc_t$: 実質限界費用
+- `θₚ`: カルボパラメータ（価格据え置き確率）
+- `mcₜ`: 実質限界費用
 
 ### 1.3 政府部門
 
 #### 政府予算制約
-<<<<<<< HEAD
-$$
-G_t + \frac{B_{t-1}}{\pi_t} + T_t = \tau_{c,t} C_t + \tau_{l,t}W_t N_t + \tau_{k,t}R_t K_{t-1} + \tau_{f,t} \Pi_t + B_t
-=======
 
 $$
 G_t + \frac{B_{t-1}}{\pi_t} + T_t = \tau_{c,t} C_t + \tau_{l,t} W_t N_t + \tau_{k,t} R_t K_{t-1} + \tau_{f,t} \Pi_t + B_t
->>>>>>> b7cf9dee
 $$
 
 ここで：
-- $G_t$: 政府支出
-- $\tau_{f,t}$: 法人税率
-- $\Pi_t$: 企業利潤
+- `Gₜ`: 政府支出
+- `τf,t`: 法人税率
+- `Πₜ`: 企業利潤
 
 #### 財政ルール
 債務安定化のための税率調整ルール：
 
 $$
-<<<<<<< HEAD
-\tau_{l,t} = \tau_l + \phi_b\left(\frac{B_{t-1}}{Y_{t-1}} - \bar{b}\right)
-=======
 \tau_{l,t} = \tau_l + \phi_b \left( \frac{B_{t-1}}{Y_{t-1}} - \bar{b} \right)
->>>>>>> b7cf9dee
 $$
 
 ここで：
-- $\tau_l$: 定常状態の労働所得税率
-- $\phi_b$: 財政反応係数
-- $\bar{b}$: 目標債務GDP比
+- `τₗ`: 定常状態の労働所得税率
+- `φᵦ`: 財政反応係数
+- `b̄`: 目標債務GDP比
 
 ### 1.4 中央銀行
 
 #### テイラー則
-<<<<<<< HEAD
-=======
-
->>>>>>> b7cf9dee
+
 $$
 i_t = \rho_r i_{t-1} + (1-\rho_r)[\phi_\pi(\pi_t - \bar{\pi}) + \phi_y(Y_t - \bar{Y}_t)] + \varepsilon_{r,t}
 $$
 
 ここで：
-- $i_t$: 名目金利
-- $\rho_r$: 金利平滑化パラメータ
-- $\phi_\pi, \phi_y$: テイラー則係数
-- $\bar{\pi}$: インフレ目標
-- $\bar{Y}_t$: 潜在GDP
+- `iₜ`: 名目金利
+- `ρᵣ`: 金利平滑化パラメータ
+- `φπ, φᵧ`: テイラー則係数
+- `π̄`: インフレ目標
+- `Ȳₜ`: 潜在GDP
 
 ### 1.5 国際部門 (International Sector)
 
@@ -286,32 +205,18 @@
 
 *   **主要変数:**
     *   $Y^*_t$: 実質外国産出 (外生的)。
-<<<<<<< HEAD
-    *   $A_t$: 国内吸収 $(C_t + I_t + G_t)$。
-    *   $IM_t$: 国内経済による財・サービスの実質輸入（国内財単位で評価）。
-    *   $EX_t$: 国内経済による財・サービスの実質輸出（国内財単位で評価）。
-    *   $NX_t$: 実質純輸出 $(EX_t - IM_t)$。
-=======
     *   $A_t$: 国内吸収 ($C_t + I_t + G_t$)。
     *   $IM_t$: 国内経済による財・サービスの実質輸入（国内財単位で評価）。
     *   $EX_t$: 国内経済による財・サービスの実質輸出（国内財単位で評価）。
     *   $NX_t$: 実質純輸出 ($EX_t - IM_t$)。
->>>>>>> b7cf9dee
     *   （$q_t$, $b^*_t$, $R^*_t$ は家計部門の拡張で導入済み）
 
 *   **主要パラメータ:**
     *   $\alpha_m$: 国内吸収における輸入のシェアパラメータ。
-<<<<<<< HEAD
-    *   $\eta_{im}$: 輸入の価格弾力性 ($q_t$に対する)。
-    *   $\alpha_x$: 輸出のスケールパラメータ。
-    *   $\phi_{ex}$: 輸出の外国所得弾力性 ($Y^*_t$に対する)。
-    *   $\eta_{ex}$: 輸出の価格弾力性 ($q_t$に対する)。
-=======
     *   $\eta_{im}$: 輸入の価格弾力性（$q_t$に対する）。
     *   $\alpha_x$: 輸出のスケールパラメータ。
     *   $\phi_{ex}$: 輸出の外国所得弾力性（$Y^*_t$に対する）。
     *   $\eta_{ex}$: 輸出の価格弾力性（$q_t$に対する）。
->>>>>>> b7cf9dee
     *   $Y^*_{ss}$: 外国産出の定常状態レベル。
     *   $\rho_{y^*}$: 外国産出の対数 $\log(Y^*_t)$ のAR(1)係数。
     *   $\sigma_{y^*}$: $\log(Y^*_t)$ へのショック $\varepsilon_{y^*,t}$ の標準偏差。
@@ -320,136 +225,86 @@
 
 **a. 国内吸収の恒等式 ($A_t$):**
 国内吸収は、国内の消費、投資、政府支出の合計です。
-<<<<<<< HEAD
-=======
-
->>>>>>> b7cf9dee
+
 $$
 A_t = C_t + I_t + G_t
 $$
 
 **b. 輸入需要関数 ($IM_t$):**
 輸入は国内吸収 ($A_t$) と実質為替レート ($q_t$) に依存します。$q_t$ の上昇（外国財の相対価格上昇）は輸入需要を減少させます。
-<<<<<<< HEAD
+
 $$
 IM_t = \alpha_m \cdot A_t \cdot q_t^{-\eta_{im}}
 $$
-=======
-
-$$
-IM_t = \alpha_m \cdot A_t \cdot q_t^{-\eta_{im}}
-$$
-
->>>>>>> b7cf9dee
+
 - $\alpha_m > 0$: 輸入シェアパラメータ。
 - $\eta_{im} > 0$: 輸入の価格弾力性。
 
 **c. 輸出需要関数 ($EX_t$):**
 輸出は外国産出 ($Y^*_t$) と実質為替レート ($q_t$) に依存します。$q_t$ の上昇（国内財の対外国相対価格低下）は輸出需要を増加させます。
-<<<<<<< HEAD
-$$
-EX_t = \alpha_x \cdot (Y^*_t)^{\phi_{ex}} \cdot q_t^{\eta_{ex}}
-$$
-=======
 
 $$
 EX_t = \alpha_x (Y^*_t)^{\phi_{ex}} q_t^{\eta_{ex}}
 $$
 
->>>>>>> b7cf9dee
 - $\alpha_x > 0$: 輸出スケールパラメータ。
 - $\phi_{ex} > 0$: 輸出の外国所得弾力性。
 - $\eta_{ex} > 0$: 輸出の価格弾力性。
 
 **d. 外国産出プロセス ($Y^*_t$):**
 外国産出は対数線形の外生AR(1)プロセスに従うと仮定されます。
-<<<<<<< HEAD
+
 $$
 \log(Y^*_t) = (1-\rho_{y^*})\log(Y^*_{ss}) + \rho_{y^*} \log(Y^*_{t-1}) + \varepsilon_{y^*,t}
 $$
+
 ここで $\varepsilon_{y^*,t} \sim N(0, \sigma_{y^*}^2)$ は外国産出へのショック、$Y^*_{ss}$ は外国産出の定常状態レベル、$\rho_{y^*}$ は持続性パラメータです。
 
 **e. 純輸出の恒等式 ($NX_t$):**
 純輸出は、国内財単位で評価された輸出と輸入の差です。
-=======
-
-$$
-\log(Y^*_t) = (1-\rho_{y^*})\log(Y^*_{ss}) + \rho_{y^*} \log(Y^*_{t-1}) + \varepsilon_{y^*,t}
-$$
-
-ここで $\varepsilon_{y^*,t} \sim N(0, \sigma_{y^*}^2)$ は外国産出へのショック、$Y^*_{ss}$ は外国産出の定常状態レベル、$\rho_{y^*}$ は持続性パラメータです。
-
-**e. 純輸出の恒等式 ($NX_t$):**
-純輸出は、国内財単位で評価された輸出と輸入の差です。
-
->>>>>>> b7cf9dee
+
 $$
 NX_t = EX_t - IM_t
 $$
 
 **f. 実質為替レートの動学 ($q_t$):**
 実質為替レート $q_t$ は $e_t P^*_t / P_t$ と定義されます。その動学は、家計の最適化問題から導かれるカバーなし金利パリティ（UIP）条件によって決定されます（外国債券 $b^*_t$ のFOC）。
-<<<<<<< HEAD
+
 $$
 \lambda_t q_t = \beta E_t[\lambda_{t+1} q_{t+1} R^*_t]
 $$
+
 これは期待相対リターンとして次のように書けます。
-$$
-1 = E_t[\beta \cdot (\lambda_{t+1}/\lambda_t) \cdot (q_{t+1}/q_t) \cdot R^*_t]
-=======
-
-$$
-\lambda_t q_t = \beta E_t[\lambda_{t+1} q_{t+1} R^*_t]
-$$
-
-これは期待相対リターンとして次のように書けます。
 
 $$
 1 = E_t\left[\beta \cdot \frac{\lambda_{t+1}}{\lambda_t} \cdot \frac{q_{t+1}}{q_t} \cdot R^*_t\right]
->>>>>>> b7cf9dee
 $$
 
 **g. 純外国資産 (NFA) の蓄積 / 国際収支:**
 純外国資産（ここでは外国財単位で表示される家計保有の外国債券 $b^*_t$ で代表される）の蓄積は、経常収支によって決定されます。経常収支は純輸出と外国資産からの純所得から構成されます。NFA蓄積方程式は、国内財単位でのフローの一貫性を確保して次のように記述されます。
-<<<<<<< HEAD
+
 $$
 q_t b^*_t = q_t R^*_{t-1} b^*_{t-1} + NX_t
 $$
+
 この式は、期間 $t$ 末の純外国資産の価値（国内財換算 $q_t b^*_t$）が、前期から保有する純外国資産の価値とそのグロスリターン（当期の為替レート $q_t$ で換算 $q_t R^*_{t-1} b^*_{t-1}$）に純輸出 ($NX_t$) を加えたものに等しいことを示します。これは国の対外予算制約を表します。
 外国財単位でのNFAの変動を示すと次のようになります。
-$$
-b^*_t = R^*_{t-1} b^*_{t-1} + (NX_t / q_t)
-=======
-
-$$
-q_t b^*_t = q_t R^*_{t-1} b^*_{t-1} + NX_t
-$$
-
-この式は、期間 $t$ 末の純外国資産の価値（国内財換算 $q_t b^*_t$）が、前期から保有する純外国資産の価値とそのグロスリターン（当期の為替レート $q_t$ で換算 $q_t R^*_{t-1} b^*_{t-1}$）に純輸出 ($NX_t$) を加えたものに等しいことを示します。これは国の対外予算制約を表します。
-外国財単位でのNFAの変動を示すと次のようになります。
 
 $$
 b^*_t = R^*_{t-1} b^*_{t-1} + \frac{NX_t}{q_t}
->>>>>>> b7cf9dee
 $$
 
 ### 1.6 市場清算条件
 
 #### 財市場 (Open Economy)
 開放経済における財市場の清算条件は、国内総生産 $Y_t$ が消費 $C_t$、投資 $I_t$、政府支出 $G_t$、および純輸出 $NX_t$ の合計に等しいことを示します。
-<<<<<<< HEAD
-=======
-
->>>>>>> b7cf9dee
+
 $$
 Y_t = C_t + I_t + G_t + NX_t
 $$
 
 #### 労働市場
-<<<<<<< HEAD
-=======
-
->>>>>>> b7cf9dee
+
 $$
 N_t = \int_0^1 N_t(i) di
 $$
@@ -523,7 +378,7 @@
 |-----------|------|--------|------|------|
 | 割引因子 | β | 0.99 | [0.95, 0.999] | 四半期ベース、年率約4% |
 | 異時点間代替弾力性 | σc | 1.5 | [0.5, 3.0] | 消費の平滑化度合い |
-| フリッシュ弾力性 | $\sigma_l$ | 2.0 | [0.5, 5.0] | 労働供給の弾力性 |
+| フリッシュ弾力性 | σₗ | 2.0 | [0.5, 5.0] | 労働供給の弾力性 |
 | 習慣形成 | h | 0.6 | [0.0, 0.9] | 過去消費への依存度 |
 | 労働不効用 | χ | 3.0 | [1.0, 10.0] | 労働の限界不効用 |
 
@@ -533,7 +388,7 @@
 |-----------|------|--------|------|------|
 | 資本分配率 | α | 0.33 | [0.25, 0.40] | 資本の生産寄与度 |
 | 減耗率 | δ | 0.025 | [0.015, 0.035] | 四半期ベース、年率約10% |
-| 価格硬直性 | $\theta_p$ | 0.75 | [0.5, 0.9] | 価格据え置き確率 |
+| 価格硬直性 | θₚ | 0.75 | [0.5, 0.9] | 価格据え置き確率 |
 | 代替弾力性 | ε | 6.0 | [3.0, 11.0] | 財間の代替可能性 |
 | 調整費用 | ψ | 4.0 | [1.0, 10.0] | 投資の調整コスト |
 
@@ -544,24 +399,24 @@
 |-----------|------|--------|------|
 | 政府支出GDP比 | gy | 0.20 | 20%（日本の実績） |
 | 債務GDP比 | by | 2.0 | 200%（日本の実績） |
-| 財政反応係数 | $\phi_b$ | 0.1 | 債務安定化の強度 |
+| 財政反応係数 | φᵦ | 0.1 | 債務安定化の強度 |
 
 #### 金融政策
 | パラメータ | 記号 | 標準値 | 説明 |
 |-----------|------|--------|------|
-| インフレ反応 | $\phi_\pi$ | 1.5 | テイラー原則を満たす |
+| インフレ反応 | φπ | 1.5 | テイラー原則を満たす |
 | 産出反応 | φᵧ | 0.125 | 適度な実体経済配慮 |
-| 金利平滑化 | $\rho_r$ | 0.8 | 高い持続性 |
+| 金利平滑化 | ρᵣ | 0.8 | 高い持続性 |
 
 ### 3.4 税制パラメータ
 
 #### ベースライン税率
 | 税目 | 記号 | 標準値 | 実績参考 |
 |------|------|--------|---------|
-| 消費税 | $\tau_c$ | 0.10 | 10%（2019年〜） |
-| 労働所得税 | $\tau_l$ | 0.20 | 約20%（平均実効税率） |
-| 資本所得税 | $\tau_k$ | 0.25 | 約25%（配当・利子等） |
-| 法人税 | $\tau_f$ | 0.30 | 約30%（実効税率） |
+| 消費税 | τc | 0.10 | 10%（2019年〜） |
+| 労働所得税 | τₗ | 0.20 | 約20%（平均実効税率） |
+| 資本所得税 | τₖ | 0.25 | 約25%（配当・利子等） |
+| 法人税 | τf | 0.30 | 約30%（実効税率） |
 
 ---
 
@@ -743,11 +598,11 @@
 ### 5.2 線形化手法
 
 #### 対数線形化による近似
-モデル方程式 $f(x_{t+1}, x_t, z_t) = 0$ を定常状態 $(\bar{x}, \bar{z})$ の周りで線形化：
-
-$$
-f_{x+1} \cdot (x_{t+1} - \bar{x}) + f_x \cdot (x_t - \bar{x}) + f_z \cdot (z_t - \bar{z}) = 0
-$$
+モデル方程式 `f(x_{t+1}, x_t, z_t) = 0` を定常状態 `(x̄, z̄)` の周りで線形化：
+
+```
+f_x₊₁ · (x_{t+1} - x̄) + f_x · (x_t - x̄) + f_z · (z_t - z̄) = 0
+```
 
 #### 状態空間表現への変換
 ```python
@@ -922,7 +777,7 @@
 **症状**: 一意解が存在しない、または解が不安定
 
 **対策**:
-1. **パラメータ調整**: テイラー原則の確認（$\phi_\pi > 1$）
+1. **パラメータ調整**: テイラー原則の確認（φπ > 1）
 2. **モデル仕様の見直し**: 前向き変数の数と不安定根の数の確認
 
 #### 数値的不安定性
